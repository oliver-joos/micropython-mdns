--- conflicted
+++ resolved
@@ -6,13 +6,7 @@
 certifi>=2023.7.22 # not directly required, pinned by Snyk to avoid a vulnerability
 cryptography>=41.0.4 # not directly required, pinned by Snyk to avoid a vulnerability
 pygments>=2.15.0 # not directly required, pinned by Snyk to avoid a vulnerability
-<<<<<<< HEAD
-requests>=2.32.0 # not directly required, pinned by Snyk to avoid a vulnerability
-setuptools>=70.0.0 # not directly required, pinned by Snyk to avoid a vulnerability
-urllib3>=2.2.2 # not directly required, pinned by Snyk to avoid a vulnerability
-=======
 requests>=2.32.4 # not directly required, pinned by Snyk to avoid a vulnerability
 setuptools>=65.5.1 # not directly required, pinned by Snyk to avoid a vulnerability
 urllib3>=2.5.0 # not directly required, pinned by Snyk to avoid a vulnerability
-zipp>=3.19.1 # not directly required, pinned by Snyk to avoid a vulnerability
->>>>>>> cb5ed025
+zipp>=3.19.1 # not directly required, pinned by Snyk to avoid a vulnerability